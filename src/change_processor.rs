--- conflicted
+++ resolved
@@ -1,12 +1,3 @@
-<<<<<<< HEAD
-use std::{
-    fs,
-    path::PathBuf,
-    sync::{Arc, Mutex},
-};
-
-=======
->>>>>>> 67541a9b
 use crossbeam_channel::{select, Receiver, RecvError, Sender};
 use fs_err::File;
 use jod_thread::JoinHandle;
