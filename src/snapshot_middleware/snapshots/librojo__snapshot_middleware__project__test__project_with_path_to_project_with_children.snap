---
source: src/snapshot_middleware/project.rs
expression: instance_snapshot
---
snapshot_id: ~
metadata:
  ignore_unknown_instances: true
  instigating_source:
    Path: /foo/default.project.json
  relevant_paths:
    - /foo/other.project.json
    - /foo/default.project.json
  context: {}
  debug_id: ~
name: path-child-project
class_name: Folder
properties: {}
children:
  - snapshot_id: ~
    metadata:
      ignore_unknown_instances: true
      instigating_source:
        ProjectNode:
          - /foo/other.project.json
          - SomeChild
          - $className: Model
          - Folder
      relevant_paths: []
      context: {}
      debug_id: ~
    name: SomeChild
    class_name: Model
    properties: {}
    children: []
<<<<<<< HEAD
    ignore_children: false
ignore_children: false
=======
>>>>>>> 7022d475
<|MERGE_RESOLUTION|>--- conflicted
+++ resolved
@@ -32,8 +32,5 @@
     class_name: Model
     properties: {}
     children: []
-<<<<<<< HEAD
     ignore_children: false
 ignore_children: false
-=======
->>>>>>> 7022d475
