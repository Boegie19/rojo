---
source: src/snapshot_middleware/project.rs
expression: instance_snapshot
---
snapshot_id: ~
metadata:
  ignore_unknown_instances: true
  instigating_source:
    Path: /foo/default.project.json
  relevant_paths:
    - /foo/other.project.json
    - /foo/default.project.json
  context: {}
  debug_id: ~
name: path-project
class_name: Model
properties: {}
children: []
<<<<<<< HEAD
ignore_children: false
=======
>>>>>>> 7022d475
<|MERGE_RESOLUTION|>--- conflicted
+++ resolved
@@ -16,7 +16,5 @@
 class_name: Model
 properties: {}
 children: []
-<<<<<<< HEAD
 ignore_children: false
-=======
->>>>>>> 7022d475
+
