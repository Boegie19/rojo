---
source: src/snapshot/tests/compute.rs
expression: patch_value
---
removed_instances: []
added_instances:
  - parent_id: id-1
    instance:
      snapshot_id: ~
      metadata:
        ignore_unknown_instances: false
        relevant_paths: []
        context: {}
        debug_id: ~
      name: New
      class_name: Folder
      properties: {}
      children: []
<<<<<<< HEAD
      ignore_children: false
=======
>>>>>>> 7022d475
updated_instances: []
<|MERGE_RESOLUTION|>--- conflicted
+++ resolved
@@ -16,8 +16,5 @@
       class_name: Folder
       properties: {}
       children: []
-<<<<<<< HEAD
       ignore_children: false
-=======
->>>>>>> 7022d475
 updated_instances: []
