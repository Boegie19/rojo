---
source: src/snapshot_middleware/project.rs
expression: instance_snapshot
---
snapshot_id: ~
metadata:
  ignore_unknown_instances: true
  instigating_source:
    Path: /foo.project.json
  relevant_paths:
    - /foo.project.json
  context: {}
  debug_id: ~
name: children
class_name: Folder
properties: {}
children:
  - snapshot_id: ~
    metadata:
      ignore_unknown_instances: true
      instigating_source:
        ProjectNode:
          - /foo.project.json
          - Child
          - $className: Model
          - Folder
      relevant_paths: []
      context: {}
      debug_id: ~
    name: Child
    class_name: Model
    properties: {}
    children: []
<<<<<<< HEAD
    ignore_children: false
ignore_children: false
=======
>>>>>>> 7022d475
<|MERGE_RESOLUTION|>--- conflicted
+++ resolved
@@ -31,8 +31,6 @@
     class_name: Model
     properties: {}
     children: []
-<<<<<<< HEAD
     ignore_children: false
 ignore_children: false
-=======
->>>>>>> 7022d475
+
