--- conflicted
+++ resolved
@@ -132,56 +132,15 @@
 
         // For a given VFS event, we might have many changes to different parts
         // of the tree. Calculate and apply all of these changes.
-<<<<<<< HEAD
-        let applied_patches = {
-            let mut tree = self.tree.lock().unwrap();
-            let mut generation_map = self.generation_map.lock().unwrap();
-            let mut applied_patches = Vec::new();
-
-            match event {
-                VfsEvent::Create(path) | VfsEvent::Write(path) | VfsEvent::Remove(path) => {
-                    // Find the nearest ancestor to this path that has
-                    // associated instances in the tree. This helps make sure
-                    // that we handle additions correctly, especially if we
-                    // receive events for descendants of a large tree being
-                    // created all at once.
-                    let mut current_path = path.as_path();
-                    let affected_ids = loop {
-                        let ids = tree.get_ids_at_path(&current_path);
-
-                        log::trace!("Path {} affects IDs {:?}", current_path.display(), ids);
-
-                        if !ids.is_empty() {
-                            break ids.to_vec();
-                        }
-
-                        log::trace!("Trying parent path...");
-                        match current_path.parent() {
-                            Some(parent) => current_path = parent,
-                            None => break Vec::new(),
-                        }
-                    };
-
-                    for id in affected_ids {
-                        if let Some(patch) =
-                            compute_and_apply_changes(&mut tree, &self.vfs, &mut generation_map, id)
-                        {
-                            if !patch.is_empty() {
-                                applied_patches.push(patch);
-                            }
-                        }
-                    }
-=======
         let applied_patches = match event {
             VfsEvent::Write(path) => {
                 if path.is_dir() {
                     return;
->>>>>>> 7022d475
-                }
-                on_vfs_event(path, &self.tree, &self.vfs)
+                }
+                on_vfs_event(path, &self.tree, &self.vfs, &self.generation_map)
             }
             VfsEvent::Create(path) | VfsEvent::Remove(path) => {
-                on_vfs_event(path, &self.tree, &self.vfs)
+                on_vfs_event(path, &self.tree, &self.vfs, &self.generation_map)
             }
             _ => {
                 log::warn!("Unhandled VFS event: {:?}", event);
@@ -410,8 +369,10 @@
     path: PathBuf,
     tree: &Arc<Mutex<RojoTree>>,
     vfs: &Arc<Vfs>,
+    generation_map:&Arc<Mutex<GenerationMap>>,
 ) -> Vec<AppliedPatchSet> {
     let mut tree = tree.lock().unwrap();
+    let mut generation_map = self.generation_map.lock().unwrap();
     let mut applied_patches = Vec::new();
 
     let mut current_path = path.as_path();
@@ -430,32 +391,28 @@
             break ids.to_vec();
         }
 
-<<<<<<< HEAD
+        log::trace!("Trying parent path...");
+        match current_path.parent() {
+            Some(parent) => current_path = parent,
+            None => break Vec::new(),
+        }
+    };
+
+    for id in affected_ids {
+        if let Some(patch) = compute_and_apply_changes(&mut tree, &vfs, id) {
+            if !patch.is_empty() {
+                applied_patches.push(patch);
+            }
+        }
+    }
+    applied_patches
+}
 fn compute_and_apply_changes(
     tree: &mut RojoTree,
     vfs: &Vfs,
     generation_map: &mut GenerationMap,
     id: Ref,
 ) -> Option<AppliedPatchSet> {
-=======
-        log::trace!("Trying parent path...");
-        match current_path.parent() {
-            Some(parent) => current_path = parent,
-            None => break Vec::new(),
-        }
-    };
-
-    for id in affected_ids {
-        if let Some(patch) = compute_and_apply_changes(&mut tree, &vfs, id) {
-            if !patch.is_empty() {
-                applied_patches.push(patch);
-            }
-        }
-    }
-    applied_patches
-}
-fn compute_and_apply_changes(tree: &mut RojoTree, vfs: &Vfs, id: Ref) -> Option<AppliedPatchSet> {
->>>>>>> 7022d475
     let metadata = tree
         .get_metadata(id)
         .expect("metadata missing for instance present in tree");
